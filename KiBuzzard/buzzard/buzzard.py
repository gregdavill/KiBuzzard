--- conflicted
+++ resolved
@@ -36,13 +36,10 @@
         self.leftCap = ''                # Used to store cap shape for left side of tag
         self.rightCap = ''               # Used to store cap shape for right side of tag-
         self.svgText = None
-<<<<<<< HEAD
         self.inlineFormat = False
         self.lineOverThickness = 2
         self.lineOverStyle = 'Square'
-=======
         self.lineSpacing = 15
->>>>>>> 4194a2dc
         #self.SystemFonts = svg.Text._system_fonts
 
         #svg.Text.load_system_fonts()
@@ -81,25 +78,16 @@
         t = svg.Text()
 
         t.set_font(self.fontName)
-<<<<<<< HEAD
 
         if self.inlineFormat == True:
             t = self.formatString(inString, self.fontName)       
         else:
             for i,s in enumerate(inString.split('\n')):
-                t.add_text(s, origin=svg.Point(0, 15*i))
+                t.add_text(s, origin=svg.Point(0, self.lineSpacing * i))
+                
             # This needs to be called to convert raw text to useable path elements    
             t.convert_to_path()    
 
-=======
-        
-        for i,s in enumerate(inString.split('\n')):
-            t.add_text(s, origin=svg.Point(0, self.lineSpacing * i))
-        
-        # This needs to be called to convert raw text to useable path elements
-        t.convert_to_path()
-    
->>>>>>> 4194a2dc
         # bounds check padding
         padding = self.padding
 
